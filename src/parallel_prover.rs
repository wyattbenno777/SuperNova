--- conflicted
+++ resolved
@@ -633,7 +633,16 @@
         .collect();
     }
   }
-<<<<<<< HEAD
+
+  /// Get all nodes from given instance
+  pub fn get_nodes(&self) -> Vec<NovaTreeNode<G1, G2, C1, C2>> {
+    self.nodes.clone()
+  }
+
+  /// Get current length of current level
+  pub fn get_tree_size(&self) -> usize {
+    self.nodes.len()
+  }
 }
 
 mod tests {
@@ -765,16 +774,5 @@
       &CubicCircuit::default(),
     );
     assert!(res_2.is_ok());
-=======
-
-  /// Get all nodes from given instance
-  pub fn get_nodes(&self) -> Vec<NovaTreeNode<G1, G2, C1, C2>> {
-    self.nodes.clone()
-  }
-
-  /// Get current length of current level
-  pub fn get_tree_size(&self) -> usize {
-    self.nodes.len()
->>>>>>> 769bf982
   }
 }